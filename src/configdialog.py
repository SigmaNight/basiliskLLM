--- conflicted
+++ resolved
@@ -34,29 +34,21 @@
 		sizer.Add(label, 0, wx.ALL, 5)
 		log_level = conf["general"]["log_level"]
 		value = log_level if log_level in LOG_LEVELS else LOG_LEVELS[0]
-<<<<<<< HEAD
-		self.log_level = wx.ComboBox(panel, choices=LOG_LEVELS, value=value, style=wx.CB_READONLY)
-=======
 		self.log_level = wx.ComboBox(
 			panel, choices=LOG_LEVELS, value=value, style=wx.CB_READONLY
 		)
->>>>>>> a405882d
 		sizer.Add(self.log_level, 0, wx.ALL, 5)
 
 		cur_lang = conf["general"]["language"]
 		value = LANGUAGES.get(cur_lang, LANGUAGES["auto"])
 		label = wx.StaticText(panel, label=_("Language"), style=wx.ALIGN_LEFT)
 		sizer.Add(label, 0, wx.ALL, 5)
-<<<<<<< HEAD
-		self.language = wx.ComboBox(panel, choices=list(LANGUAGES.values()), value=value, style=wx.CB_READONLY)
-=======
 		self.language = wx.ComboBox(
 			panel,
 			choices=list(LANGUAGES.values()),
 			value=value,
 			style=wx.CB_READONLY,
 		)
->>>>>>> a405882d
 		sizer.Add(self.language, 0, wx.ALL, 5)
 
 		bSizer = wx.BoxSizer(wx.HORIZONTAL)
