--- conflicted
+++ resolved
@@ -36,7 +36,6 @@
 		sizer.Add(label, 0, wx.ALL, 5)
 
 		self.log_level = wx.ComboBox(
-<<<<<<< HEAD
 			panel,
 			choices=LOG_LEVELS,
 			style=wx.CB_READONLY
@@ -48,25 +47,11 @@
 			label=_("Language"),
 			style=wx.ALIGN_LEFT
 		)
-=======
-			panel, choices=LOG_LEVELS, value=value, style=wx.CB_READONLY
-		)
-		sizer.Add(self.log_level, 0, wx.ALL, 5)
-
-		cur_lang = conf["general"]["language"]
-		value = LANGUAGES.get(cur_lang, LANGUAGES["auto"])
-		label = wx.StaticText(panel, label=_("Language"), style=wx.ALIGN_LEFT)
->>>>>>> a405882d
 		sizer.Add(label, 0, wx.ALL, 5)
 		self.language = wx.ComboBox(
 			panel,
 			choices=list(LANGUAGES.values()),
-<<<<<<< HEAD
 			style=wx.CB_READONLY
-=======
-			value=value,
-			style=wx.CB_READONLY,
->>>>>>> a405882d
 		)
 		sizer.Add(self.language, 0, wx.ALL, 5)
 
