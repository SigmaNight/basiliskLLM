--- conflicted
+++ resolved
@@ -1,15 +1,18 @@
-<<<<<<< HEAD
-import configobj
-import configobj.validate
-import os
-import sys
+import yaml
+from pathlib import Path
+from enum import Enum
+from pydantic import BaseModel, Field, ConfigDict, AliasGenerator
+from pydantic.alias_generators import to_camel
+from pydantic_settings import (
+	BaseSettings,
+	PydanticBaseSettingsSource,
+	SettingsConfigDict,
+	YamlConfigSettingsSource,
+)
 
-CFG_PATH = os.path.join(os.path.dirname(__file__), "config.ini")
-CFG_SPEC = """
-[general]
-language = string(default='auto')
-log_level = option("INFO", "WARNING", "ERROR", "CRITICAL", "DEBUG", default='DEBUG')
+from account import AccountManager
 
+"""
 [accounts]
 [[__many__]]
 name = string
@@ -25,21 +28,7 @@
 api_type = string
 require_api_key = boolean(default=True)
 organization_mode_available = boolean(default=False)
-
 """
-=======
-import yaml
-from pathlib import Path
-from enum import Enum
-from pydantic import BaseModel, Field, ConfigDict, AliasGenerator
-from pydantic.alias_generators import to_camel
-from pydantic_settings import (
-	BaseSettings,
-	PydanticBaseSettingsSource,
-	SettingsConfigDict,
-	YamlConfigSettingsSource,
-)
->>>>>>> b4b8bca3
 
 
 class LogLevelEnum(Enum):
@@ -50,33 +39,6 @@
 	ERROR = "error"
 	CRITICAL = "critical"
 
-<<<<<<< HEAD
-def save_accounts(accounts):
-	from account import AccountSource, AccountManager, Account
-
-	if not isinstance(accounts, AccountManager):
-		raise ValueError("Invalid accounts object")
-	conf["accounts"] = {}
-	i = 0
-	for account in accounts:
-		if account.source == AccountSource.ENV_VAR:
-			continue
-		i += 1
-		conf["accounts"][f"account_{i}"] = {
-			"name": account.name,
-			"provider": account.provider.name,
-			"api_key": account.api_key,
-			"organization_key": account.organization_key,
-			"use_organization_key": account.use_organization_key,
-		}
-	conf.write()
-
-
-def initialize_config():
-	global conf
-	config_spec = configobj.ConfigObj(
-		CFG_SPEC.split('\n'), list_values=False, _inspec=True
-=======
 
 search_config_paths = [Path(__file__).parent / Path("basilisk_confif.yml")]
 
@@ -93,9 +55,9 @@
 		yaml_file=search_config_paths,
 		yaml_file_encoding="UTF-8",
 		alias_generator=AliasGenerator(alias=to_camel),
->>>>>>> b4b8bca3
 	)
 	general: GeneralSettings = Field(default_factory=GeneralSettings)
+	accounts: AccountManager = Field(default=AccountManager(list()))
 
 	@classmethod
 	def settings_customise_sources(
