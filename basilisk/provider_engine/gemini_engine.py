--- conflicted
+++ resolved
@@ -158,9 +158,6 @@
 			)
 
 	def convert_image(self, image: ImageFile) -> genai.protos.Part:
-<<<<<<< HEAD
-		if image.type == AttachmentFileTypes.URL:
-=======
 		"""Converts internal image representation to Gemini API format.
 
 		Args:
@@ -172,8 +169,7 @@
 		Raises:
 			NotImplementedError: If image URL is used (not supported).
 		"""
-		if image.type == ImageFileTypes.IMAGE_URL:
->>>>>>> 4b3e89ce
+		if image.type == AttachmentFileTypes.URL:
 			raise NotImplementedError("Image URL not supported")
 		with image.send_location.open("rb") as f:
 			blob = genai.protos.Blob(mime_type=image.mime_type, data=f.read())
