--- conflicted
+++ resolved
@@ -323,15 +323,12 @@
 		self.Bind(wx.EVT_CHAR_HOOK, self.on_char_hook)
 
 	def init_data(self, profile: Optional[config.ConversationProfile]):
-<<<<<<< HEAD
+		"""Initialize the conversation data with an optional profile.
+
+		Args:
+			profile: Configuration profile to apply
+		"""
 		self.refresh_attachments_list()
-=======
-		"""Initialize the conversation data with an optional profile.
-
-		Args:
-			profile: Configuration profile to apply
-		"""
->>>>>>> 4b3e89ce
 		self.apply_profile(profile, True)
 		self.refresh_messages(need_clear=False)
 
@@ -384,11 +381,7 @@
 			ProviderCapability.STT in account.provider.engine_cls.capabilities
 		)
 
-<<<<<<< HEAD
 	def on_attachments_context_menu(self, event: wx.ContextMenuEvent):
-		selected = self.attachments_list.GetFirstSelected()
-=======
-	def on_images_context_menu(self, event: wx.ContextMenuEvent | None):
 		"""Display context menu for the images list.
 
 		Provides options for:
@@ -401,8 +394,7 @@
 		Args:
 			event (wx.ContextMenuEvent): The context menu trigger event
 		"""
-		selected = self.images_list.GetFirstSelected()
->>>>>>> 4b3e89ce
+		selected = self.attachments_list.GetFirstSelected()
 		menu = wx.Menu()
 
 		if selected != wx.NOT_FOUND:
@@ -420,7 +412,7 @@
 				menu, wx.ID_ANY, _("Copy image URL") + " (Ctrl+C)"
 			)
 			menu.Append(item)
-			self.Bind(wx.EVT_MENU, self.on_copy_image_url, item)
+			self.Bind(wx.EVT_MENU, self.on_copy_attachment_url, item)
 		item = wx.MenuItem(
 			menu, wx.ID_ANY, _("Paste (image or text)") + " (Ctrl+V)"
 		)
@@ -437,11 +429,8 @@
 		self.attachments_list.PopupMenu(menu)
 		menu.Destroy()
 
-<<<<<<< HEAD
 	def on_attachments_key_down(self, event: wx.KeyEvent):
-=======
-	def on_images_key_down(self, event: wx.KeyEvent):
-		"""Handle keyboard shortcuts for the images list.
+		"""Handle keyboard shortcuts for the attachments list.
 
 		Supports:
 		- Ctrl+C: Copy image URL
@@ -451,11 +440,10 @@
 		Args:
 			event: The keyboard event
 		"""
->>>>>>> 4b3e89ce
 		key_code = event.GetKeyCode()
 		modifiers = event.GetModifiers()
 		if modifiers == wx.MOD_CONTROL and key_code == ord("C"):
-			self.on_copy_image_url(None)
+			self.on_copy_attachment_url(None)
 		if modifiers == wx.MOD_CONTROL and key_code == ord("V"):
 			self.on_attachments_paste(None)
 		if modifiers == wx.MOD_NONE and key_code == wx.WXK_DELETE:
@@ -467,10 +455,7 @@
 			self.on_show_attachment_details(None)
 		event.Skip()
 
-<<<<<<< HEAD
 	def on_attachments_paste(self, event: wx.CommandEvent):
-=======
-	def on_image_paste(self, event: wx.CommandEvent | None):
 		"""Handles pasting content from the clipboard into the conversation interface.
 
 		Supports multiple clipboard data types:
@@ -483,7 +468,6 @@
 		Args:
 		event: The clipboard paste event
 		"""
->>>>>>> 4b3e89ce
 		with wx.TheClipboard as clipboard:
 			if clipboard.IsSupported(wx.DataFormat(wx.DF_FILENAME)):
 				log.debug("Pasting files from clipboard")
@@ -522,8 +506,12 @@
 			else:
 				log.info("Unsupported clipboard data")
 
-<<<<<<< HEAD
 	def add_attachments_dlg(self, event: wx.CommandEvent = None):
+		"""Open a file dialog to select and add image files to the conversation.
+
+		Args:
+			event: Event triggered by the add image files action
+		"""
 		wildcard = parse_supported_attachment_formats(
 			self.current_engine.supported_attachment_formats
 		)
@@ -536,15 +524,6 @@
 			)
 			return
 		wildcard = _("All supported formats") + f" ({wildcard})|{wildcard}"
-
-=======
-	def add_image_files(self, event: wx.CommandEvent | None):
-		"""Open a file dialog to select and add image files to the conversation.
-
-		Args:
-			event: Event triggered by the add image files action
-		"""
->>>>>>> 4b3e89ce
 		file_dialog = wx.FileDialog(
 			self,
 			message=_("Select one or more files to attach"),
@@ -636,12 +615,7 @@
 				wx.OK | wx.ICON_ERROR,
 			)
 			return
-<<<<<<< HEAD
 		wx.CallAfter(self.add_attachments, [image_file])
-
-=======
-		wx.CallAfter(self.add_images, [image_file])
->>>>>>> 4b3e89ce
 		self.task = None
 
 	@ensure_no_task_running
@@ -656,8 +630,12 @@
 		)
 		self.task.start()
 
-<<<<<<< HEAD
 	def on_show_attachment_details(self, event: wx.CommandEvent):
+		"""Show details of the selected image attachment.
+
+		Args:
+			event: Event triggered by the show image details
+		"""
 		selected = self.attachments_list.GetFirstSelected()
 		if selected == wx.NOT_FOUND:
 			return
@@ -679,17 +657,13 @@
 			self, _("Attachment details"), details_str
 		).ShowModal()
 
-	def on_attachments_remove(self, vent: wx.CommandEvent):
+	def on_attachments_remove(self, event: wx.CommandEvent):
+		"""Remove the selected image from the conversation.
+
+		Args:
+			event: Event triggered by the remove image action
+		"""
 		selection = self.attachments_list.GetFirstSelected()
-=======
-	def on_images_remove(self, event: wx.CommandEvent | None):
-		"""Remove the selected image from the conversation.
-
-		Args:
-			event: Event triggered by the remove image action
-		"""
-		selection = self.images_list.GetFirstSelected()
->>>>>>> 4b3e89ce
 		if selection == wx.NOT_FOUND:
 			return
 		self.attachment_files.pop(selection)
@@ -703,18 +677,13 @@
 		else:
 			self.prompt.SetFocus()
 
-<<<<<<< HEAD
-	def on_copy_image_url(self, event: wx.CommandEvent):
+	def on_copy_attachment_url(self, event: wx.CommandEvent):
+		"""Copy the URL of the selected image to the clipboard.
+
+		Args:
+			event: Event triggered by the copy image URL action
+		"""
 		selected = self.attachments_list.GetFirstSelected()
-=======
-	def on_copy_image_url(self, event: wx.CommandEvent | None):
-		"""Copy the URL of the selected image to the clipboard.
-
-		Args:
-			event: Event triggered by the copy image URL action
-		"""
-		selected = self.images_list.GetFirstSelected()
->>>>>>> 4b3e89ce
 		if selected == wx.NOT_FOUND:
 			return
 		url = self.attachment_files[selected].location
@@ -742,13 +711,6 @@
 			self.account_combo.SetSelection(0)
 			self.account_combo.SetFocus()
 
-<<<<<<< HEAD
-	def refresh_attachments_list(self):
-		self.attachments_list.DeleteAllItems()
-		if not self.attachment_files:
-			self.attachments_list_label.Hide()
-			self.attachments_list.Hide()
-=======
 	def get_dispay_images(self) -> list[tuple[str, str, str]]:
 		"""Generate a list of image file display information for the images list.
 
@@ -765,23 +727,21 @@
 			for img in self.image_files
 		]
 
-	def refresh_images_list(self):
+	def refresh_attachments_list(self):
 		"""Update the images list display with current image files.
 
 		Shows/hides the images list based on whether there are images to display.
 		Updates all image information columns.
 		"""
-		self.images_list.DeleteAllItems()
-		if not self.image_files:
-			self.images_list_label.Hide()
-			self.images_list.Hide()
->>>>>>> 4b3e89ce
+		self.attachments_list.DeleteAllItems()
+		if not self.attachment_files:
+			self.attachments_list_label.Hide()
+			self.attachments_list.Hide()
 			self.Layout()
 			return
 		self.attachments_list_label.Show()
 		self.attachments_list.Show()
 		self.Layout()
-<<<<<<< HEAD
 		for i, image in enumerate(self.attachment_files):
 			self.attachments_list.InsertItem(i, image.name)
 			self.attachments_list.SetItem(i, 1, image.display_size)
@@ -791,24 +751,12 @@
 		self.attachments_list.EnsureVisible(i)
 
 	def add_attachments(self, paths: list[str | AttachmentFile | ImageFile]):
+		"""Add one or more images to the conversation.
+
+		Args:
+			paths: List of image paths or ImageFile objects to add
+		"""
 		log.debug(f"Adding attachments: {paths}")
-=======
-		for img_info in self.get_dispay_images():
-			self.images_list.Append(img_info)
-		last_index = len(self.image_files) - 1
-		self.images_list.SetItemState(
-			last_index, wx.LIST_STATE_FOCUSED, wx.LIST_STATE_FOCUSED
-		)
-		self.images_list.EnsureVisible(last_index)
-
-	def add_images(self, paths: list[str | ImageFile]):
-		"""Add one or more images to the conversation.
-
-		Args:
-			paths: List of image paths or ImageFile objects to add
-		"""
-		log.debug(f"Adding images: {paths}")
->>>>>>> 4b3e89ce
 		for path in paths:
 			if isinstance(path, (AttachmentFile, ImageFile)):
 				self.attachment_files.append(path)
@@ -1359,18 +1307,14 @@
 				event.Skip()
 
 	def on_prompt_paste(self, event):
-<<<<<<< HEAD
+		"""Handle pasting content from the clipboard into the prompt text control.
+
+		Supports pasting text and images from the clipboard.
+
+		Args:
+			event: The paste event
+		"""
 		self.on_attachments_paste(event)
-=======
-		"""Handle pasting content from the clipboard into the prompt text control.
-
-		Supports pasting text and images from the clipboard.
-
-		Args:
-			event: The paste event
-		"""
-		self.on_image_paste(event)
->>>>>>> 4b3e89ce
 
 	def insert_previous_prompt(self, event: wx.CommandEvent = None):
 		"""Insert the last user message from the conversation history into the prompt text control.
