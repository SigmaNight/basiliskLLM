"""Main application frame for BasiliskLLM."""

import datetime
import logging
import os
import signal
import sys
import tempfile
from types import FrameType
from typing import Callable, Optional

import wx
from more_itertools import locate

if sys.platform == 'win32':
	import win32con
import basilisk.config as config
from basilisk import global_vars
from basilisk.consts import APP_NAME, APP_SOURCE_URL, HotkeyAction
from basilisk.conversation import ImageFile
from basilisk.logger import get_log_file_path
from basilisk.screen_capture_thread import CaptureMode, ScreenCaptureThread
from basilisk.updater import BaseUpdater

from .conversation_tab import ConversationTab
from .taskbar_icon import TaskBarIcon
from .update_dialog import DownloadUpdateDialog, UpdateDialog

log = logging.getLogger(__name__)


class MainFrame(wx.Frame):
	"""Main application frame for BasiliskLLM.

	This class represents the main application window for BasiliskLLM. It contains the entire user interface, including menus, conversation tabs, and various controls for managing conversations, accounts, and settings.
	"""

	def __init__(self, *args, **kwargs):
		"""Initialize the main application frame with configuration and optional conversation file.

		Behavior:
			- Sets up the main frame configuration
			- Initializes user interface and keyboard accelerators
			- On Windows, creates a system tray icon and registers global hotkeys
			- Opens a specified conversation file or creates a new conversation

		Args:
			args: Variable length argument list passed to the parent class constructor.
			kwargs: Arbitrary keyword arguments with special handling for configuration and file opening.
				conf: The basilisk configuration objects to use. If not provided, a default configuration is used.
				open_file: Path to a conversation file to open on startup. If not provided, a new conversation is created.
		"""
		self.conf: config.BasiliskConfig = kwargs.pop("conf", config.conf())
		open_file = kwargs.pop("open_file", None)
		self.last_conversation_id = 0
		super(MainFrame, self).__init__(*args, **kwargs)
		log.debug("Initializing main frame")
		self.init_ui()

		self.init_accelerators()
		if sys.platform == "win32":
			self.tray_icon = TaskBarIcon(self)
			self.register_hot_key()
			self.Bind(wx.EVT_HOTKEY, self.on_hotkey)
		if open_file:
			self.open_conversation(open_file)
		else:
			self.on_new_default_conversation(None)

	def init_ui(self):
		"""Initialize the user interface for the main application frame.

		The method performs the following key tasks:
		- Creates a menu bar with three main menus: Conversation, Tools, and Help
		- Binds keyboard shortcuts to various menu items
		- Sets up a panel with a minimize to tray button
		- Creates a notebook for managing conversation tabs
		- Configures signal handling and a timer for application control
		- Maximizes the application window and sets an initial status message
		"""

		def update_item_label_suffix(item: wx.MenuItem, suffix: str = "..."):
			"""Update the label of the given item to include ellipsis at the end if not already present.

			Args:
				item: The item whose label is to be updated.
				suffix: The suffix to add to the label.
			"""
			if not item.GetItemLabel().endswith(suffix):
				item.SetItemLabel(item.GetItemLabel() + suffix)

		menu_bar = wx.MenuBar()

		conversation_menu = wx.Menu()

		new_conversation_item = conversation_menu.Append(
			wx.ID_ANY,
			# Translators: A label for a menu item to create a new conversation
			_("New conversation") + "\tCtrl+N",
		)
		self.Bind(
			wx.EVT_MENU, self.on_new_default_conversation, new_conversation_item
		)
		self.new_conversation_profile_item: wx.MenuItem = conversation_menu.AppendSubMenu(
			self.build_profile_menu(self.on_new_conversation),
			# Translators: A label for a menu item to create a new conversation from a profile
			_("New conversation from profile"),
		)
		open_conversation_item = conversation_menu.Append(
			wx.ID_ANY,
			# Translators: A label for a menu item to open a conversation
			_("Open conversation") + "...\tCtrl+O",
		)
		self.Bind(
			wx.EVT_MENU, self.on_open_conversation, open_conversation_item
		)
		conversation_menu.AppendSubMenu(
			self.build_name_conversation_menu(),
			# Translators: A label for a menu item to name a conversation
			_("Name conversation"),
		)
		save_conversation_item = conversation_menu.Append(
			wx.ID_ANY,
			# Translators: A label for a menu item to save a conversation
			_("Save conversation") + "\tCtrl+S",
		)
		self.Bind(
			wx.EVT_MENU, self.on_save_conversation, save_conversation_item
		)
		save_as_conversation_item = conversation_menu.Append(
			wx.ID_ANY,
			# Translators: A label for a menu item to save a conversation as a new file
			_("Save conversation as") + "...\tCtrl+Shift+S",
		)
		self.Bind(
			wx.EVT_MENU, self.on_save_as_conversation, save_as_conversation_item
		)
		close_conversation_item = conversation_menu.Append(
			wx.ID_ANY, _("Close conversation") + "\tCtrl+W"
		)
		self.Bind(
			wx.EVT_MENU, self.on_close_conversation, close_conversation_item
		)
		conversation_menu.AppendSeparator()
		attach_files_item = conversation_menu.Append(
			wx.ID_ANY,
			# Translators: A label for a menu item to attach files to a conversation
			_("Attach f&iles") + "...\tCtrl+I",
		)
		self.Bind(
			wx.EVT_MENU,
			lambda e: self.on_add_attachments(e, False),
			attach_files_item,
		)
		add_image_url = conversation_menu.Append(
			wx.ID_ANY,
			# Translators: A label for a menu item to add an image from a URL
			_("Add image from &URL") + "...\tCtrl+U",
		)
		self.Bind(
			wx.EVT_MENU,
			lambda e: self.on_add_attachments(e, True),
			add_image_url,
		)
		transcribe_audio_microphone_item = conversation_menu.Append(
			wx.ID_ANY, _("Transcribe audio from microphone") + "...\tCtrl+R"
		)
		self.Bind(
			wx.EVT_MENU,
			lambda e: self.on_transcribe_audio(e, True),
			transcribe_audio_microphone_item,
		)
		transcribe_audio_file_item = conversation_menu.Append(
			wx.ID_ANY, _("Transcribe audio file") + "...\tCtrl+Shift+R"
		)
		self.Bind(
			wx.EVT_MENU,
			lambda e: self.on_transcribe_audio(e, False),
			transcribe_audio_file_item,
		)
		conversation_menu.AppendSeparator()
		quit_item = conversation_menu.Append(wx.ID_EXIT)
		self.Bind(wx.EVT_MENU, self.on_quit, quit_item)
		self.signal_received = False
		signal.signal(signal.SIGINT, self.on_ctrl_c)
		self.timer = wx.Timer(self)
		self.Bind(wx.EVT_TIMER, self.on_timer)
		self.timer.Start(100)

		tool_menu = wx.Menu()
		manage_accounts_item = tool_menu.Append(
			wx.ID_ANY,
			# Translators: A label for a menu item to manage accounts
			_("Manage &accounts") + "...\tCtrl+Shift+A",
		)
		self.Bind(wx.EVT_MENU, self.on_manage_accounts, manage_accounts_item)
		tool_menu.Append(self.build_manage_profile_item())
		preferences_item = tool_menu.Append(wx.ID_PREFERENCES)
		self.Bind(wx.EVT_MENU, self.on_preferences, preferences_item)
		update_item_label_suffix(preferences_item, "...\tCtrl+,")
		tool_menu.AppendSeparator()
		install_nvda_addon = tool_menu.Append(
			wx.ID_ANY, _("Install NVDA addon")
		)
		self.Bind(wx.EVT_MENU, self.on_install_nvda_addon, install_nvda_addon)

		help_menu = wx.Menu()
		about_item = help_menu.Append(wx.ID_ABOUT)
		self.Bind(wx.EVT_MENU, self.on_about, about_item)
		update_item_label_suffix(about_item, "...\tShift+F1")
		check_updates_item = help_menu.Append(
			wx.ID_ANY, _("Check updates") + "\tCtrl+Shift+U"
		)
		self.Bind(wx.EVT_MENU, self.on_manual_update_check, check_updates_item)
		github_repo_item = help_menu.Append(
			wx.ID_ANY, _("&GitHub repository") + "\tCtrl+Shift+G"
		)
		self.Bind(wx.EVT_MENU, self.on_github_repo, github_repo_item)
		roko_basilisk_item = help_menu.Append(
			wx.ID_ANY, _("Roko's Basilisk") + "\tCtrl+Shift+K"
		)
		self.Bind(wx.EVT_MENU, self.on_roko_basilisk, roko_basilisk_item)
		view_log_item = help_menu.Append(
			wx.ID_ANY, _("View &log") + "\tCtrl+Shift+F1"
		)
		self.Bind(wx.EVT_MENU, self.on_view_log, view_log_item)

		menu_bar.Append(conversation_menu, _("&Conversation"))
		menu_bar.Append(tool_menu, _("Too&ls"))
		menu_bar.Append(help_menu, _("&Help"))
		self.SetMenuBar(menu_bar)
		sizer = wx.BoxSizer(wx.VERTICAL)
		self.panel = wx.Panel(self)
		minimize_taskbar = wx.Button(
			self.panel, label=_("Minimize to tray") + " (Ctrl+Alt+Shift+B)"
		)
		minimize_taskbar.Bind(wx.EVT_BUTTON, self.on_minimize)
		sizer.Add(minimize_taskbar, flag=wx.EXPAND)

		self.notebook = wx.Notebook(self.panel)
		sizer.Add(self.notebook, proportion=1, flag=wx.EXPAND)
		self.panel.SetSizer(sizer)
		self.tabs_panels = []

		self.CreateStatusBar()
		self.SetStatusText(_("Ready"))
		self.Layout()
		self.Maximize(True)

	def init_accelerators(self):
		"""Initialize keyboard accelerators for the main application frame.

		Setup accelerator to change tabs using Ctrl+1 to Ctrl+9 and register event handlers for context menu and tab change events.
		"""
		self.Bind(wx.EVT_CLOSE, self.on_close)
		self.notebook.Bind(wx.EVT_CONTEXT_MENU, self.on_notebook_context_menu)
		self.notebook.Bind(wx.EVT_NOTEBOOK_PAGE_CHANGED, self.on_tab_changed)

		accelerators = []

		for i in range(1, 10):
			id_ref = wx.NewIdRef()
			accelerators.append((wx.ACCEL_CTRL, ord(str(i)), id_ref))
			self.Bind(wx.EVT_MENU, self.make_on_goto_tab(i), id=id_ref)

		self.SetAcceleratorTable(wx.AcceleratorTable(accelerators))

	def register_hot_key(self):
		"""Register global hotkeys for the main application frame.

		Registers global hotkeys for toggling visibility, capturing full screen, and capturing a window.
		"""
		self.RegisterHotKey(
			HotkeyAction.TOGGLE_VISIBILITY.value,
			win32con.MOD_CONTROL | win32con.MOD_ALT | win32con.MOD_SHIFT,
			ord('B'),
		)
		self.RegisterHotKey(
			HotkeyAction.CAPTURE_FULL.value,
			win32con.MOD_CONTROL | win32con.MOD_ALT | win32con.MOD_SHIFT,
			ord('F'),
		)
		self.RegisterHotKey(
			HotkeyAction.CAPTURE_WINDOW.value,
			win32con.MOD_CONTROL | win32con.MOD_ALT | win32con.MOD_SHIFT,
			ord('W'),
		)

	def on_hotkey(self, event):
		"""Handle global hotkey events for the main application frame.

		Args:
			event: The event that triggered the hotkey action.
		"""
		match HotkeyAction(event.GetId()):
			case HotkeyAction.TOGGLE_VISIBILITY:
				self.toggle_visibility(None)
			case HotkeyAction.CAPTURE_WINDOW:
				self.screen_capture(CaptureMode.WINDOW)
			case HotkeyAction.CAPTURE_FULL:
				self.screen_capture(CaptureMode.FULL)
			case _:
				log.error("Unknown hotkey action: %s", event.GetId())

	def toggle_visibility(self, event):
		"""Toggle the visibility of the main application frame. If the frame is shown, it is minimized to the system tray. If it is hidden, it is restored.

		Args:
			event: The event that triggered the visibility toggle. Can be None.
		"""
		if self.IsShown():
			self.on_minimize(None)
		elif not self.IsShown():
			self.on_restore(None)

	def screen_capture(
		self,
		capture_mode: CaptureMode,
		screen_coordinates: Optional[tuple[int, int, int, int]] = None,
		name: str = "",
	):
		"""Capture a screenshot of the screen or a specific region.

		Initiates a screen capture based on the specified capture mode and optional screen coordinates.
		The captured image is saved in the current conversation's attachments directory.

		Notes:
			- Creates a background thread for screen capture to prevent UI freezing
			- Saves the captured image in the current conversation's attachments folder
			- Uses a timestamp-based filename if no custom name is provided

		Args:
			capture_mode: The type of screen capture to perform (full screen, partial screen, or window capture).
			screen_coordinates: Coordinates for partial screen capture (left, top, width, height). Defaults to None.
			name: Custom name for the captured image. If not provided, a timestamp-based name is generated.
		"""
		log.debug("Capturing %s screen", capture_mode.value)
		conv_tab = self.current_tab
		if not conv_tab:
			wx.MessageBox(
				_("No conversation selected"), _("Error"), wx.OK | wx.ICON_ERROR
			)
			return
		if capture_mode == CaptureMode.PARTIAL and not screen_coordinates:
			wx.MessageBox(
				_("No screen coordinates provided"),
				_("Error"),
				wx.OK | wx.ICON_ERROR,
			)
			return
		now = datetime.datetime.now()
		capture_name = f"capture_{now.isoformat(timespec='seconds')}.png"
		capture_path = (
			conv_tab.conv_storage_path / f"attachments/{capture_name}"
		)
		name = name or capture_name
		log.debug("Capture file URL: %s", capture_path)
		thread = ScreenCaptureThread(
			self,
			capture_path,
			capture_mode,
			name=name,
			screen_coordinates=screen_coordinates,
		)
		thread.start()

	def post_screen_capture(self, image_file: ImageFile | str):
		"""Handle a screen capture event by adding the image to the current conversation tab.

		Args:
			image_file: The image file object or path to the captured image.
		"""
		log.debug("Screen capture received")
		self.current_tab.prompt_panel.add_attachments([image_file])
		if not self.IsShown():
			self.Show()
			self.Restore()
			self.Layout()
		self.Raise()

	def on_minimize(self, event: wx.Event | None):
		"""Minimize the main application frame to the system tray.

		Args:
			event: The event that triggered the minimize action. Can be None.
		"""
		if not self.IsShown():
			log.debug("Already minimized")
			return
		log.debug("Minimized to tray")
		self.Hide()

	def on_restore(self, event: wx.Event | None):
		"""Restore the main application frame from the system tray.

		Args:
			event: The event that triggered the restore action. Can be None.
		"""
		if self.IsShown():
			log.debug("Already restored")
			return
		log.debug("Restored from tray")
		self.Show(True)
		self.Raise()

	def on_close(self, event: wx.Event | None):
		"""Handle the close event for the main application frame.

		Args:
			event: The event that triggered the close action. Can be None.
		"""
		if self.conf.general.quit_on_close:
			self.on_quit(event)
		else:
			self.on_minimize(event)

	def on_quit(self, event: wx.Event | None):
		"""Gracefully close the application, stopping all conversation tasks and cleaning up resources.

		This method performs the following actions:
		- Sets a global flag to indicate the application should exit
		- Waits for all active conversation tasks to complete
		- Unregisters global hotkeys on Windows platforms
		- Removes and destroys the system tray icon
		- Destroys the main application window
		- Exits the main event loop

		Raises:
			No explicit exceptions are raised, but underlying system calls may raise exceptions
		"""
		log.info("Closing application")
		global_vars.app_should_exit = True
		# ensure all conversation tasks are stopped
		for tab in self.tabs_panels:
<<<<<<< HEAD
			tab.completion_handler.stop_completion()
=======
			if tab.task:
				task_id = tab.task.ident
				log.debug(
					"Waiting for conversation task %s to finish...", task_id
				)
				tab.task.join()
				log.debug("... is dead")
>>>>>>> ac59950b
		if sys.platform == "win32":
			self.UnregisterHotKey(HotkeyAction.TOGGLE_VISIBILITY.value)
			self.UnregisterHotKey(HotkeyAction.CAPTURE_WINDOW.value)
			self.UnregisterHotKey(HotkeyAction.CAPTURE_FULL.value)
			self.tray_icon.RemoveIcon()
			self.tray_icon.Destroy()
		self.Destroy()
		wx.GetApp().ExitMainLoop()

	def on_tab_changed(self, event: wx.Event):
		"""Handle the tab change event for the main application frame.

		Args:
			event: The event that triggered the tab change action.
		"""
		tab_index = event.GetSelection()
		if tab_index < len(self.tabs_panels):
			self.refresh_tab_title(True)

	def make_on_goto_tab(
		self, tab_index: int
	) -> Callable[[wx.Event | None], None]:
		"""Create a function to handle tab selection based on the specified index.

		Args:
			tab_index: The index of the tab to select.

		Returns:
			A function to handle tab selection based on the specified index.
		"""

		def on_goto_tab(event: wx.Event | None):
			if tab_index <= len(self.tabs_panels):
				self.notebook.SetSelection(tab_index - 1)

		return on_goto_tab

	def on_new_default_conversation(self, event: wx.Event | None):
		"""Create a new default conversation tab with the default profile.

		Args:
			event: The event that triggered the new conversation action. Can be None.
		"""
		self.handle_no_account_configured()
		profile = config.conversation_profiles().default_profile
		if profile:
			log.info(
				"Creating a new conversation with default profile (%s)",
				profile.name,
			)
		self.new_conversation(profile)

	def get_selected_profile_from_menu(
		self, event: wx.Event
	) -> config.ConversationProfile | None:
		"""Get the selected conversation profile from the specified event.

		Args:
			event: The event that triggered the profile selection.
		"""
		selected_menu_item: wx.MenuItem = event.GetEventObject().FindItemById(
			event.GetId()
		)
		profile_name = selected_menu_item.GetItemLabelText()
		profile = config.conversation_profiles().get_profile(name=profile_name)
		if not profile:
			wx.MessageBox(
				# Translators: An error message when a conversation profile is not found
				_("Profile '%s' not found") % profile_name,
				# Translators: An error message title
				_("Error"),
				wx.OK | wx.ICON_ERROR,
			)
			return None
		return profile

	def on_new_conversation(self, event: wx.Event):
		"""Create a new conversation tab with the selected profile.

		Args:
			event: The event that triggered the new conversation action.
		"""
		profile = self.get_selected_profile_from_menu(event)
		if not profile:
			return
		log.info("Creating a new conversation with profile: %s", profile.name)
		self.new_conversation(profile)

	def refresh_tab_title(self, include_frame: bool = False):
		"""Refresh the title of the current conversation tab.

		Args:
			include_frame: If True, refresh the main frame title as well. Defaults to False.
		"""
		current_tab = self.current_tab
		if not current_tab:
			return
		title = current_tab.conversation.title or current_tab.title
		self.notebook.SetPageText(self.notebook.GetSelection(), title)
		if include_frame:
			self.refresh_frame_title()

	def on_name_conversation(self, event: wx.Event | None, auto: bool = False):
		"""Open a dialog to name the current conversation, either manually or automatically.

		This method allows renaming the current conversation tab's title. If no conversation is selected,
		it displays an error message. When `auto` is True, it attempts to generate a title automatically
		using the conversation's content.

		Args:
			event: The event that triggered the method (typically a menu or button click)
			auto: If True, automatically generates a conversation title. If False, opens a manual naming dialog. Defaults to False.
		"""
		from .name_conversation_dialog import NameConversationDialog

		current_tab = self.current_tab
		if not current_tab:
			wx.MessageBox(
				_("No conversation selected"), _("Error"), wx.OK | wx.ICON_ERROR
			)
			return
		title = current_tab.conversation.title or current_tab.title
		if auto:
			title = current_tab.generate_conversation_title()
			if not title:
				return
			title = title.strip().replace('\n', ' ')
		dialog = NameConversationDialog(self, title=title, auto=auto)
		if dialog.ShowModal() != wx.ID_OK or not dialog.get_name():
			dialog.Destroy()
			return

		current_tab.conversation.title = dialog.get_name()
		self.refresh_tab_title(True)
		dialog.Destroy()

	def get_default_conv_title(self) -> str:
		"""Generate a default title for a new conversation.

		This method increments an internal conversation ID counter and returns a localized conversation title with the current ID.

		Returns:
			A localized conversation title in the format "Conversation X", where X is an incrementing number.
		"""
		self.last_conversation_id += 1
		# Translators: A default title for a conversation
		return _("Conversation %d") % self.last_conversation_id

	def new_conversation(self, profile: config.ConversationProfile | None):
		"""Create a new conversation tab with the specified profile.

		Creates a new conversation tab in the notebook with a default title and the specified profile.
		The tab is automatically added to the notebook and becomes the active tab.

		Args:
			profile: The conversation profile to use for the new tab. If None, a default profile will be used.
		"""
		new_tab = ConversationTab(
			self.notebook, title=self.get_default_conv_title(), profile=profile
		)
		self.add_conversation_tab(new_tab)

	def add_conversation_tab(self, new_tab: ConversationTab):
		"""Add a new conversation tab to the notebook and update the frame title.

		Args:
			new_tab: The conversation tab to be added to the notebook.
		"""
		self.tabs_panels.append(new_tab)
		self.notebook.AddPage(self.tabs_panels[-1], new_tab.title, select=True)
		self.refresh_frame_title()

	def on_close_conversation(self, event: wx.Event | None):
		"""Close the currently selected conversation tab and manage tab selection.

		This method removes the current tab from the notebook and the tabs_panels list. If no tabs remain,
		a new default conversation is created. Otherwise, the last tab is selected and the frame title is refreshed.

		Args:
			event: The event that triggered the tab closure. Can be None.
		"""
		current_tab_index = self.notebook.GetSelection()
		if current_tab_index == wx.NOT_FOUND:
			return
		self.notebook.DeletePage(current_tab_index)
		self.tabs_panels.pop(current_tab_index)
		current_tab_count = self.notebook.GetPageCount()
		if current_tab_count == 0:
			self.on_new_default_conversation(None)
		else:
			self.notebook.SetSelection(current_tab_count - 1)
			self.refresh_frame_title()

	@property
	def current_tab(self) -> ConversationTab:
		"""Get the currently selected conversation tab.

		Returns:
			The currently selected conversation tab.
		"""
		return self.tabs_panels[self.notebook.GetSelection()]

	def on_add_attachments(
		self, event: wx.Event | None, from_url: bool = False
	):
		"""Add an attachment to the current conversation tab.

		Args:
			event: The event that triggered the attachment addition. Can be None.
			from_url: If True, add an image from a URL. If False, add an image from a file. Defaults to False.
		"""
		current_tab = self.current_tab
		if not current_tab:
			wx.MessageBox(
				_("No conversation selected"), _("Error"), wx.OK | wx.ICON_ERROR
			)
			return
		if from_url:
			current_tab.prompt_panel.add_attachment_url_dlg(event)
		else:
			current_tab.prompt_panel.add_attachments_dlg()

	def on_transcribe_audio(
		self, event: wx.Event | None, from_microphone: bool = False
	):
		"""Transcribe audio from a file or microphone.

		Args:
			event: The event that triggered the audio transcription. Can be None.
			from_microphone: If True, transcribe audio from the microphone. If False, transcribe audio from a file. Defaults to False.
		"""
		current_tab = self.current_tab
		if not current_tab:
			wx.MessageBox(
				_("No conversation selected"), _("Error"), wx.OK | wx.ICON_ERROR
			)
			return
		if from_microphone:
			current_tab.toggle_recording(event)
		else:
			current_tab.on_transcribe_audio_file()

	def refresh_frame_title(self):
		"""Refresh the title of the main application frame based on the current conversation tab.

		The frame title is updated to include the title of the currently selected conversation tab.
		"""
		current_tab = self.current_tab
		if not current_tab:
			return
		tab_title = current_tab.conversation.title or current_tab.title
		self.SetTitle(f"{tab_title} - {APP_NAME}")

	def refresh_tabs(self):
		"""Refresh all conversation tabs in the notebook.

		Iterates over all conversation tabs and calls the on_config_change method to refresh the tab content.
		"""
		for tab in self.tabs_panels:
			tab.on_config_change()

	def on_manage_accounts(self, event: wx.Event | None):
		"""Open the account management dialog to manage user accounts.

		Args:
			event: The event that triggered the account management action. Can be None.
		"""
		log.debug("Opening account management dialog")
		from .account_dialog import AccountDialog

		account_dialog = AccountDialog(self, _("Manage accounts"))
		if account_dialog.ShowModal() == wx.ID_OK:
			if not config.accounts():
				self.handle_no_account_configured()
			else:
				self.refresh_tabs()
		account_dialog.Destroy()

	def on_preferences(self, event: wx.Event | None):
		"""Open the preferences dialog to manage application settings.

		Args:
			event: The event that triggered the preferences action. Can be None.
		"""
		log.debug("Opening preferences dialog")
		from .preferences_dialog import PreferencesDialog

		preferences_dialog = PreferencesDialog(self, title=_("Settings"))
		if preferences_dialog.ShowModal() == wx.ID_OK:
			self.refresh_tabs()
		preferences_dialog.Destroy()

	def on_manage_conversation_profiles(self, event: wx.Event | None):
		"""Open the conversation profile management dialog to manage conversation profiles.

		Open the conversation profile management dialog to create, edit, or delete conversation profiles. If the dialog is closed with changes, it updates the profile menu.

		Args:
			event: The event that triggered the profile management action. Can be None.
		"""
		from .conversation_profile_dialog import ConversationProfileDialog

		profile_dialog = ConversationProfileDialog(
			self, _("Manage conversation profiles")
		)
		profile_dialog.ShowModal()
		if profile_dialog.menu_update:
			menu: wx.Menu = self.new_conversation_profile_item.GetMenu()
			item_index = next(
				locate(
					menu.GetMenuItems(),
					lambda x: x.GetId()
					== self.new_conversation_profile_item.GetId(),
				)
			)
			menu.Remove(self.new_conversation_profile_item.GetId())
			self.new_conversation_profile_item.GetSubMenu().Destroy()
			self.new_conversation_profile_item.SetSubMenu(
				self.build_profile_menu(self.on_new_conversation)
			)
			menu.Insert(item_index, self.new_conversation_profile_item)
		profile_dialog.Destroy()

	def on_install_nvda_addon(self, event):
		"""Install the NVDA addon for BasiliskLLM.

		Extract the NVDA addon files from the resource folder and create a temporary nvda addon (zip) file. If the nvda addon  file is successfully created, it is opened using the system default application for nvda addon files. If the operation fails, an error message is displayed.
		"""
		import zipfile

		res_nvda_addon_path = os.path.join(
			global_vars.resource_path, "connectors", "nvda"
		)
		try:
			if not os.path.isdir(res_nvda_addon_path):
				raise ValueError(
					f"NVDA addon folder not found: {res_nvda_addon_path}"
				)

			tmp_nvda_addon_path = os.path.join(
				tempfile.gettempdir(), "basiliskllm.nvda-addon"
			)
			log.debug("Creating NVDA addon: %s", tmp_nvda_addon_path)
			with zipfile.ZipFile(
				tmp_nvda_addon_path, 'w', zipfile.ZIP_DEFLATED
			) as zipf:
				for root, _, files in os.walk(res_nvda_addon_path):
					for file in files:
						file_path = os.path.join(root, file)
						arcname = os.path.relpath(
							file_path, start=res_nvda_addon_path
						)
						zipf.write(file_path, arcname)
			log.debug("NVDA addon created")
			os.startfile(tmp_nvda_addon_path)
		except Exception as e:
			log.error("Failed to create NVDA addon: %s", e)
			wx.MessageBox(
				_("Failed to create NVDA addon"),
				_("Error"),
				wx.OK | wx.ICON_ERROR,
			)

	def on_github_repo(self, event: wx.Event | None):
		"""Open the GitHub repository for BasiliskLLM in the default browser.

		Args:
			event: The event that triggered the GitHub repository action. Can be None.
		"""
		wx.LaunchDefaultBrowser(APP_SOURCE_URL)

	def on_roko_basilisk(self, event: wx.Event | None):
		"""Open the Wikipedia page for Roko's Basilisk in the default browser.

		Args:
			event: The event that triggered the Roko's Basilisk action. Can be None.
		"""
		wx.LaunchDefaultBrowser(
			"https://en.wikipedia.org/wiki/Roko%27s_basilisk"
		)

	def on_about(self, event: wx.Event | None):
		"""Display the about dialog for the application.

		Args:
			event: The event that triggered the about dialog action. Can be None.
		"""
		from .about_dialog import display_about_dialog

		display_about_dialog(self)

	def on_manual_update_check(self, event: wx.Event | None):
		"""Manually check for application updates.

		Args:
			event: The event that triggered the update check action. Can be None.
		"""
		log.debug("Checking for updates")
		UpdateDialog(parent=self, title=_("Check updates")).Show()

	def on_view_log(self, event: wx.Event | None):
		"""Open the application log file in the system default text editor.

		Args:
			event: The event that triggered the log view action.
		"""
		try:
			os.startfile(get_log_file_path())
		except Exception as e:
			log.error("Failed to open log file: %s", e)
			wx.MessageBox(
				_("Failed to open log file"), _("Error"), wx.OK | wx.ICON_ERROR
			)

	def on_ctrl_c(self, signum: int, frame: FrameType):
		"""Handle the SIGINT signal (Ctrl+C) to gracefully exit the application.

		Args:
			signum: The signal number that triggered the handler.
			frame: The current stack frame when the signal was received.
		"""
		self.signal_received = True

	def on_timer(self, event: wx.Event | None):
		"""Handle the timer event to check for pending signal actions.

		Args:
			event: The event that triggered the timer action. Can be None.
		"""
		if self.signal_received:
			log.debug("Received SIGINT")
			wx.CallAfter(self.on_quit, None)

	def show_update_notification(self, updater: BaseUpdater):
		"""Show a notification dialog for a new application update.

		Args:
			updater: The updater instance with the update information.
		"""
		log.info("Showing update notification")

		def show_dialog():
			update_dialog = UpdateDialog(
				parent=self, title=_("New version available"), updater=updater
			)
			update_dialog.ShowModal()
			log.debug("Update dialog shown: %s", update_dialog.IsShown())

		wx.CallAfter(show_dialog)

	def show_update_download(self, updater: BaseUpdater):
		"""Show a download dialog for a new application update.

		Args:
			updater: The updater instance with the update information.
		"""
		log.info("Showing update download dialog")

		def show_dialog():
			download_dialog = DownloadUpdateDialog(
				parent=self, title=_("Downloading update"), updater=updater
			)
			download_dialog.ShowModal()
			log.debug("Download dialog shown: %s", download_dialog.IsShown())

		wx.CallAfter(show_dialog)

	def build_manage_profile_item(self) -> wx.MenuItem:
		"""Build the manage conversation profile menu item.

		Returns:
			The manage conversation profile menu item.
		"""
		manage_profile_item = wx.MenuItem(
			id=wx.ID_ANY,
			# Translators: A label for a menu item to manage conversation profiles
			text=_("Manage conversation &profiles") + "...\tCtrl+Shift+P",
		)
		self.Bind(
			wx.EVT_MENU,
			self.on_manage_conversation_profiles,
			manage_profile_item,
		)
		return manage_profile_item

	def build_profile_menu(self, event_handler) -> wx.Menu:
		"""Build the conversation profile menu.

		Args:
			event_handler: The event handler to apply the selected profile.

		Returns:
			The conversation profile menu.
		"""
		profile_menu = wx.Menu()
		for profile in config.conversation_profiles():
			profile_item = profile_menu.Append(wx.ID_ANY, profile.name)
			self.Bind(wx.EVT_MENU, event_handler, profile_item)
		profile_menu.AppendSeparator()
		profile_menu.Append(self.build_manage_profile_item())
		return profile_menu

	def build_name_conversation_menu(self) -> wx.Menu:
		"""Build the name conversation menu.

		Returns:
			The name conversation menu.
		"""
		name_conversation_menu = wx.Menu()
		manual_item = name_conversation_menu.Append(
			wx.ID_ANY,
			# Translators: A label for a menu item to name a conversation
			_("Manual name conversation") + "...\tF2",
		)
		self.Bind(
			wx.EVT_MENU,
			lambda e: self.on_name_conversation(e, False),
			manual_item,
		)

		auto_item = name_conversation_menu.Append(
			wx.ID_ANY,
			# Translators: A label for a menu item to automatically name a conversation
			_("&Auto name conversation") + "...\tShift+F2",
		)
		self.Bind(
			wx.EVT_MENU, lambda e: self.on_name_conversation(e, True), auto_item
		)
		return name_conversation_menu

	def on_notebook_context_menu(self, event: wx.Event | None):
		"""Handle the context menu event for the notebook.

		Args:
			event: The event that triggered the context menu action. Can be None.
		"""
		menu = wx.Menu()
		menu.AppendSubMenu(
			self.build_profile_menu(self.on_apply_conversation_profile),
			# Translators: A label for a menu item to apply a conversation profile to the current conversation
			text=_("Apply conversation profile"),
		)
		menu.AppendSubMenu(
			self.build_name_conversation_menu(),
			# Translators: A label for a menu item to name a conversation
			_("Name conversation"),
		)
		close_conversation_item = menu.Append(
			wx.ID_CLOSE,
			# Translators: A label for a menu item to close a conversation
			item=_("Close conversation") + " (Ctrl+W)",
		)
		self.Bind(
			wx.EVT_MENU, self.on_close_conversation, close_conversation_item
		)
		self.PopupMenu(menu)
		menu.Destroy()

	def on_apply_conversation_profile(self, event: wx.Event):
		"""Apply the selected conversation profile to the current conversation.

		Args:
			event: The event that triggered the profile application action.
		"""
		profile = self.get_selected_profile_from_menu(event)
		if not profile:
			return
		log.info("Applying profile: %s to conversation", profile.name)
		self.current_tab.apply_profile(profile)

	def handle_no_account_configured(self):
		"""Handles the scenario when no account is configured for the application.

		This method checks if any accounts are configured. If no accounts exist, it displays a message box
		prompting the user to add an account. If the user confirms, it opens the account management dialog.
		"""
		if config.accounts():
			return
		first_account_msg = wx.MessageBox(
			# translators: This message is displayed when no account is configured and the user tries to use the conversation tab.
			_(
				"Please add an account first. Do you want to add an account now?"
			),
			# translators: This is a title for the message box
			_("No account configured"),
			wx.YES_NO | wx.ICON_QUESTION,
		)
		if first_account_msg == wx.YES:
			self.on_manage_accounts(None)

	def on_save_conversation(self, event: wx.Event | None):
		"""Save the current conversation to its associated file path.

		If no conversation tab is selected, displays an error message. If the conversation
		does not have an associated file path, prompts the user to choose a save location
		using the save-as dialog. Otherwise, saves the conversation to its existing file path.

		Args:
			event: The event that triggered the save action
		"""
		current_tab = self.current_tab
		if not current_tab:
			wx.MessageBox(
				_("No conversation selected"), _("Error"), wx.OK | wx.ICON_ERROR
			)
			return
		if not current_tab.bskc_path:
			current_tab.bskc_path = self.on_save_as_conversation(event)
			return
		current_tab.save_conversation(current_tab.bskc_path)

	def on_save_as_conversation(self, event: wx.Event | None) -> Optional[str]:
		"""Save the current conversation to a user-specified file path.

		Opens a file dialog for the user to choose a location and filename for saving the current conversation. Supports saving Basilisk conversation files with the .bskc extension.

		Args:
			event: The event that triggered the save action (typically a menu or button click)

		Returns:
			The full file path where the conversation was saved if successful, or None if no file was selected or the save operation failed
		"""
		current_tab = self.current_tab
		if not current_tab:
			wx.MessageBox(
				_("No conversation selected"), _("Error"), wx.OK | wx.ICON_ERROR
			)
			return None
		file_dialog = wx.FileDialog(
			self,
			# Translators: A title for the save conversation dialog
			message=_("Save conversation"),
			wildcard=_("Basilisk conversation files") + "(*.bskc)|*.bskc",
			style=wx.FD_SAVE | wx.FD_OVERWRITE_PROMPT,
		)
		file_path = None
		if file_dialog.ShowModal() == wx.ID_OK:
			file_path = file_dialog.GetPath()
			success = current_tab.save_conversation(file_path)
		file_dialog.Destroy()
		return file_path if success else None

	def open_conversation(self, file_path: str):
		"""Open a conversation from a specified file path.

		Attempts to create a new conversation tab by loading a conversation file. If successful,
		the new tab is added to the notebook. If an error occurs during file opening, an error
		message is displayed to the user and logged.

		Args:
			file_path: The full path to the conversation file to be opened.
		"""
		try:
			new_tab = ConversationTab.open_conversation(
				self.notebook, file_path, self.get_default_conv_title()
			)
			if new_tab:
				self.add_conversation_tab(new_tab)
		except Exception as e:
			wx.MessageBox(
				# Translators: An error message when a conversation file cannot be opened
				_("Failed to open conversation file: '%s', error: %s")
				% (file_path, e),
				style=wx.OK | wx.ICON_ERROR,
			)
			log.error(
				"Failed to open conversation file: %s, error: %s",
				file_path,
				e,
				exc_info=e,
			)

	def on_open_conversation(self, event: wx.Event | None):
		"""Open a conversation file selected by the user.

		This method displays a file dialog for the user to choose a Basilisk conversation file (*.bskc),
		and then opens the selected conversation file using the `open_conversation` method.

		Args:
			event: The event that triggered the file dialog (typically a menu or button click)
		"""
		file_dialog = wx.FileDialog(
			self,
			# Translators: A title for the open conversation dialog
			message=_("Open conversation"),
			wildcard=_("Basilisk conversation files") + "(*.bskc)|*.bskc",
			style=wx.FD_OPEN,
		)
		if file_dialog.ShowModal() == wx.ID_OK:
			file_path = file_dialog.GetPath()
			self.open_conversation(file_path)
			file_dialog.Destroy()<|MERGE_RESOLUTION|>--- conflicted
+++ resolved
@@ -432,17 +432,7 @@
 		global_vars.app_should_exit = True
 		# ensure all conversation tasks are stopped
 		for tab in self.tabs_panels:
-<<<<<<< HEAD
 			tab.completion_handler.stop_completion()
-=======
-			if tab.task:
-				task_id = tab.task.ident
-				log.debug(
-					"Waiting for conversation task %s to finish...", task_id
-				)
-				tab.task.join()
-				log.debug("... is dead")
->>>>>>> ac59950b
 		if sys.platform == "win32":
 			self.UnregisterHotKey(HotkeyAction.TOGGLE_VISIBILITY.value)
 			self.UnregisterHotKey(HotkeyAction.CAPTURE_WINDOW.value)
