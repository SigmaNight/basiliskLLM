--- conflicted
+++ resolved
@@ -653,11 +653,7 @@
 		if from_url:
 			current_tab.add_image_url_dlg(event)
 		else:
-<<<<<<< HEAD
 			current_tab.add_attachments_dlg()
-=======
-			current_tab.add_image_files(event)
->>>>>>> 4fcb37a7
 
 	def on_transcribe_audio(
 		self, event: wx.Event | None, from_microphone: bool = False
