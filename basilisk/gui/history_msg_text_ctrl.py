--- conflicted
+++ resolved
@@ -510,46 +510,7 @@
 		"""Append a chunk of text to the speech stream buffer.
 
 		Args:
-<<<<<<< HEAD
 			text: The text chunk to append
-=======
-			new_text: The new incoming text to process. If not a string or empty, the buffer is processed immediately.
-		"""
-		if not isinstance(new_text, str) or not new_text:
-			if self.speech_stream_buffer:
-				self.handle_accessible_output(self.speech_stream_buffer)
-				self.speech_stream_buffer = ""
-			return
-
-		try:
-			# Find the last occurrence of punctuation mark or newline
-			matches = list(RE_SPEECH_STREAM_BUFFER.finditer(new_text))
-			if matches:
-				# Use the last match
-				last_match = matches[-1]
-				part_to_handle = (
-					self.speech_stream_buffer + new_text[: last_match.end()]
-				)
-				remaining_text = new_text[last_match.end() :]
-
-				if part_to_handle:
-					self.handle_accessible_output(part_to_handle)
-
-				# Update the buffer with the remaining text
-				self.speech_stream_buffer = remaining_text.lstrip()
-			else:
-				# Concatenate new text to the buffer if no punctuation is found
-				self.speech_stream_buffer += new_text
-		except re.error as e:
-			logger.error("Regex error in _handle_speech_stream_buffer: %s", e)
-			# Fallback: treat the entire text as a single chunk
-			self.speech_stream_buffer += new_text
-
-	def flush_stream_buffer(self):
-		"""Flush the current speech stream buffer to the messages text control and accessible output handler.
-
-		This method ensures that the buffered text is appended to the text control and also sent to the accessible output handler for screen readers.
->>>>>>> ac59950b
 		"""
 		pos = self.GetInsertionPoint()
 		if (
