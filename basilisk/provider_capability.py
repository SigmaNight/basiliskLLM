"""This module contains the ProviderCapability enum class."""

import enum

<<<<<<< HEAD
class ProviderCapability(Enum):
	DOCUMENT = "document"
	IMAGE = "image"
	TEXT = "text"
	STT = "stt"
	TTS = "tts"
=======

class ProviderCapability(enum.StrEnum):
	"""Defines the different capabilities that a provider can support."""

	# The provider supports image processing
	IMAGE = enum.auto()
	# The provider supports text processing
	TEXT = enum.auto()
	# The provider supports speech-to-text conversion
	STT = enum.auto()
	# The provider supports text-to-speech conversion
	TTS = enum.auto()
>>>>>>> 4b3e89ce
<|MERGE_RESOLUTION|>--- conflicted
+++ resolved
@@ -2,18 +2,12 @@
 
 import enum
 
-<<<<<<< HEAD
-class ProviderCapability(Enum):
-	DOCUMENT = "document"
-	IMAGE = "image"
-	TEXT = "text"
-	STT = "stt"
-	TTS = "tts"
-=======
 
 class ProviderCapability(enum.StrEnum):
 	"""Defines the different capabilities that a provider can support."""
 
+	# The provider supports document processing (excluding images)
+	DOCUMENT = enum.auto()
 	# The provider supports image processing
 	IMAGE = enum.auto()
 	# The provider supports text processing
@@ -21,5 +15,4 @@
 	# The provider supports speech-to-text conversion
 	STT = enum.auto()
 	# The provider supports text-to-speech conversion
-	TTS = enum.auto()
->>>>>>> 4b3e89ce
+	TTS = enum.auto()